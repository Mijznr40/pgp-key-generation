--- conflicted
+++ resolved
@@ -245,15 +245,6 @@
         // Set the line length to 100 for slightly wider option descriptions
         po::options_description optdesc(100);
         optdesc.add_options()
-<<<<<<< HEAD
-            ("help,h",                                                                           "Produce help message")
-            ("output-file,o", po::value<opt_prompt<std::string>>(&options.output_file),          "Output file")
-            ("key-type,t",    po::value<opt_prompt<key_class>>  (&options.type),                 "Type of the generated key (eddsa/ecdsa/rsa{2048,4096,8192})")
-            ("name,n",        po::value<opt_prompt<std::string>>(&options.user_name),            "Your name (firstname lastname)")
-            ("email,e",       po::value<opt_prompt<std::string>>(&options.user_email),           "Your email address")
-            ("sigtime,s",     po::value<opt_prompt<tm_wrapper>> (&options.signature_creation),   "Signature creation time in UTC (YYYY-MM-DD HH:MM:SS)")
-            ("sigexpiry,x",   po::value<opt_prompt<tm_wrapper>> (&options.signature_expiration), "Signature expiration time in UTC (YYYY-MM-DD HH:MM:SS)");
-=======
             ("help,h",                                                                            "Produce help message")
             ("output-file,o",  po::value<opt_prompt<std::string>>(&options.output_file),          "Output file")
             ("key-type,t",     po::value<opt_prompt<key_class>>  (&options.type),                 "Type of the generated key (eddsa/ecdsa)")
@@ -263,7 +254,6 @@
             ("sigexpiry,x",    po::value<opt_prompt<tm_wrapper>> (&options.signature_expiration), "Signature expiration time in UTC (YYYY-MM-DD HH:MM:SS)")
             ("kdf-context,k",  po::value<opt_prompt<std::string>>(&options.kdf_context),          "Key derivation context")
             ("key-creation,c", po::value<opt_prompt<tm_wrapper>> (&options.key_creation),         "Key creation time in UTC (YYYY-MM-DD HH:MM:SS)");
->>>>>>> c9b62492
 
         // run the option parser
         po::variables_map vm;
